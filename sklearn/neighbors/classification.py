--- conflicted
+++ resolved
@@ -138,11 +138,7 @@
         else:
             mode, _ = weighted_mode(pred_labels, weights, axis=1)
 
-<<<<<<< HEAD
-        return mode.flatten().astype(self._y.dtype)
-=======
         return self.classes_.take(mode.flatten().astype(np.int))
->>>>>>> 86e8b0d2
 
     def predict_proba(self, X):
         """Return probability estimates for the test data X.
@@ -310,15 +306,6 @@
 
         if weights is None:
             mode = np.array([stats.mode(pl)[0] for pl in pred_labels],
-<<<<<<< HEAD
-                            dtype=self._y.dtype)
-        else:
-            mode = np.array([weighted_mode(pl, w)[0]
-                             for (pl, w) in zip(pred_labels, weights)],
-                            dtype=self._y.dtype)
-
-        return mode.flatten()
-=======
                             dtype=np.int)
         else:
             mode = np.array([weighted_mode(pl, w)[0]
@@ -331,5 +318,4 @@
         if self.outlier_label:
             # reset outlier label
             prediction[mode == outlier_label] = self.outlier_label
-        return prediction
->>>>>>> 86e8b0d2
+        return prediction