# -*- coding: utf-8 -*-
"""Utilities to evaluate the predictive performance of models

Functions named as ``*_score`` return a scalar value to maximize: the higher
the better

Function named as ``*_error`` or ``*_loss`` return a scalar value to minimize:
the lower the better
"""

# Authors: Alexandre Gramfort <alexandre.gramfort@inria.fr>
#          Mathieu Blondel <mathieu@mblondel.org>
#          Olivier Grisel <olivier.grisel@ensta.org>
#          Arnaud Joly <a.joly@ulg.ac.be>
#          Jochen Wersdörfer <jochen@wersdoerfer.de>
#          Lars Buitinck <L.J.Buitinck@uva.nl>
# License: BSD 3 clause

from __future__ import division

import warnings
import numpy as np

from scipy.sparse import coo_matrix
from scipy.spatial.distance import hamming as sp_hamming

from ..externals.six.moves import zip
from ..preprocessing import LabelBinarizer
from ..utils import check_arrays
from ..utils import deprecated
from ..utils import column_or_1d
from ..utils.fixes import divide
from ..utils.multiclass import unique_labels
from ..utils.multiclass import type_of_target


###############################################################################
# General utilities
###############################################################################
def _check_reg_targets(y_true, y_pred):
    """Check that y_true and y_pred belong to the same regression task

    Parameters
    ----------
    y_true : array-like,

    y_pred : array-like,

    Returns
    -------
    type_true : one of {'continuous', continuous-multioutput'}
        The type of the true target data, as output by
        ``utils.multiclass.type_of_target``

    y_true : array-like of shape = [n_samples, n_outputs]
        Ground truth (correct) target values.

    y_pred : array-like of shape = [n_samples, n_outputs]
        Estimated target values.
    """
    y_true, y_pred = check_arrays(y_true, y_pred)

    if y_true.ndim == 1:
        y_true = y_true.reshape((-1, 1))

    if y_pred.ndim == 1:
        y_pred = y_pred.reshape((-1, 1))

    if y_true.shape[1] != y_pred.shape[1]:
        raise ValueError("y_true and y_pred have different number of output "
                         "({0}!={1})".format(y_true.shape[1], y_true.shape[1]))

    y_type = 'continuous' if y_true.shape[1] == 1 else 'continuous-multioutput'

    return y_type, y_true, y_pred


def _check_clf_targets(y_true, y_pred):
    """Check that y_true and y_pred belong to the same classification task

    This converts multiclass or binary types to a common shape, and raises a
    ValueError for a mix of multilabel and multiclass targets, a mix of
    multilabel formats, for the presence of continuous-valued or multioutput
    targets, or for targets of different lengths.

    Column vectors are squeezed to 1d.

    Parameters
    ----------
    y_true : array-like,

    y_pred : array-like

    Returns
    -------
    type_true : one of {'multilabel-indicator', 'multilabel-sequences', \
                        'multiclass', 'binary'}
        The type of the true target data, as output by
        ``utils.multiclass.type_of_target``

    y_true : array or indicator matrix or sequence of sequences

    y_pred : array or indicator matrix or sequence of sequences
    """
    y_true, y_pred = check_arrays(y_true, y_pred, allow_lists=True)
    type_true = type_of_target(y_true)
    type_pred = type_of_target(y_pred)

    y_type = set([type_true, type_pred])
    if y_type == set(["binary", "multiclass"]):
        y_type = set(["multiclass"])

    if len(y_type) > 1:
        raise ValueError("Can't handle mix of {0} and {1}"
                         "".format(type_true, type_pred))

    # We can't have more than one value on y_type => The set is no more needed
    y_type = y_type.pop()

    # No metrics support "multiclass-multioutput" format
    if (y_type not in ["binary", "multiclass", "multilabel-indicator",
                       "multilabel-sequences"]):
        raise ValueError("{0} is not supported".format(y_type))

    if y_type in ["binary", "multiclass"]:
        y_true = column_or_1d(y_true)
        y_pred = column_or_1d(y_pred)

    return y_type, y_true, y_pred


def auc(x, y, reorder=False):
    """Compute Area Under the Curve (AUC) using the trapezoidal rule

    This is a general function, given points on a curve.  For computing the
    area under the ROC-curve, see :func:`auc_score`.

    Parameters
    ----------
    x : array, shape = [n]
        x coordinates.

    y : array, shape = [n]
        y coordinates.

    reorder : boolean, optional (default=False)
        If True, assume that the curve is ascending in the case of ties, as for
        an ROC curve. If the curve is non-ascending, the result will be wrong.

    Returns
    -------
    auc : float

    Examples
    --------
    >>> import numpy as np
    >>> from sklearn import metrics
    >>> y = np.array([1, 1, 2, 2])
    >>> pred = np.array([0.1, 0.4, 0.35, 0.8])
    >>> fpr, tpr, thresholds = metrics.roc_curve(y, pred, pos_label=2)
    >>> metrics.auc(fpr, tpr)
    0.75

    See also
    --------
    auc_score : Computes the area under the ROC curve

    """
    x, y = check_arrays(x, y)
    if x.shape[0] < 2:
        raise ValueError('At least 2 points are needed to compute'
                         ' area under curve, but x.shape = %s' % x.shape)

    direction = 1
    if reorder:
        # reorder the data points according to the x axis and using y to
        # break ties
        order = np.lexsort((y, x))
        x, y = x[order], y[order]
    else:
        dx = np.diff(x)
        if np.any(dx < 0):
            if np.all(dx <= 0):
                direction = -1
            else:
                raise ValueError("Reordering is not turned on, and "
                                 "the x array is not increasing: %s" % x)

    area = direction * np.trapz(y, x)

    return area


###############################################################################
# Binary classification loss
###############################################################################
def hinge_loss(y_true, pred_decision, pos_label=None, neg_label=None):
    """Average hinge loss (non-regularized)

    Assuming labels in y_true are encoded with +1 and -1, when a prediction
    mistake is made, ``margin = y_true * pred_decision`` is always negative
    (since the signs disagree), implying ``1 - margin`` is always greater than
    1.  The cumulated hinge loss is therefore an upper bound of the number of
    mistakes made by the classifier.

    Parameters
    ----------
    y_true : array, shape = [n_samples]
        True target, consisting of integers of two values. The positive label
        must be greater than the negative label.

    pred_decision : array, shape = [n_samples] or [n_samples, n_classes]
        Predicted decisions, as output by decision_function (floats).

    Returns
    -------
    loss : float

    References
    ----------
    .. [1] `Wikipedia entry on the Hinge loss
            <http://en.wikipedia.org/wiki/Hinge_loss>`_

    Examples
    --------
    >>> from sklearn import svm
    >>> from sklearn.metrics import hinge_loss
    >>> X = [[0], [1]]
    >>> y = [-1, 1]
    >>> est = svm.LinearSVC(random_state=0)
    >>> est.fit(X, y)
    LinearSVC(C=1.0, class_weight=None, dual=True, fit_intercept=True,
         intercept_scaling=1, loss='l2', multi_class='ovr', penalty='l2',
         random_state=0, tol=0.0001, verbose=0)
    >>> pred_decision = est.decision_function([[-2], [3], [0.5]])
    >>> pred_decision  # doctest: +ELLIPSIS
    array([-2.18...,  2.36...,  0.09...])
    >>> hinge_loss([-1, 1, 1], pred_decision)  # doctest: +ELLIPSIS
    0.30...

    """
    if pos_label is not None:
        warnings.warn("'pos_label' is deprecated and will be removed in "
                      "release 0.15.", DeprecationWarning)
    if neg_label is not None:
        warnings.warn("'neg_label' is unused and will be removed in "
                      "release 0.15.", DeprecationWarning)

    # TODO: multi-class hinge-loss

    # the rest of the code assumes that positive and negative labels
    # are encoded as +1 and -1 respectively
    if pos_label is not None:
        y_true = (np.asarray(y_true) == pos_label) * 2 - 1
    else:
        y_true = LabelBinarizer(neg_label=-1).fit_transform(y_true)[:, 0]

    margin = y_true * np.asarray(pred_decision)
    losses = 1 - margin
    # The hinge doesn't penalize good enough predictions.
    losses[losses <= 0] = 0
    return np.mean(losses)


###############################################################################
# Binary classification scores
###############################################################################
def average_precision_score(y_true, y_score):
    """Compute average precision (AP) from prediction scores

    This score corresponds to the area under the precision-recall curve.

    Note: this implementation is restricted to the binary classification task.

    Parameters
    ----------
    y_true : array, shape = [n_samples]
        True binary labels.

    y_score : array, shape = [n_samples]
        Target scores, can either be probability estimates of the positive
        class, confidence values, or binary decisions.

    Returns
    -------
    average_precision : float

    References
    ----------
    .. [1] `Wikipedia entry for the Average precision
           <http://en.wikipedia.org/wiki/Average_precision>`_

    See also
    --------
    auc_score : Area under the ROC curve

    precision_recall_curve :
        Compute precision-recall pairs for different probability thresholds

    Examples
    --------
    >>> import numpy as np
    >>> from sklearn.metrics import average_precision_score
    >>> y_true = np.array([0, 0, 1, 1])
    >>> y_scores = np.array([0.1, 0.4, 0.35, 0.8])
    >>> average_precision_score(y_true, y_scores)  # doctest: +ELLIPSIS
    0.79...

    """
    precision, recall, thresholds = precision_recall_curve(y_true, y_score)
    return auc(recall, precision)


def auc_score(y_true, y_score):
    """Compute Area Under the Curve (AUC) from prediction scores

    Note: this implementation is restricted to the binary classification task.

    Parameters
    ----------

    y_true : array, shape = [n_samples]
        True binary labels.

    y_score : array, shape = [n_samples]
        Target scores, can either be probability estimates of the positive
        class, confidence values, or binary decisions.

    Returns
    -------
    auc : float

    References
    ----------
    .. [1] `Wikipedia entry for the Receiver operating characteristic
            <http://en.wikipedia.org/wiki/Receiver_operating_characteristic>`_

    See also
    --------
    average_precision_score : Area under the precision-recall curve

    roc_curve : Compute Receiver operating characteristic (ROC)

    Examples
    --------
    >>> import numpy as np
    >>> from sklearn.metrics import auc_score
    >>> y_true = np.array([0, 0, 1, 1])
    >>> y_scores = np.array([0.1, 0.4, 0.35, 0.8])
    >>> auc_score(y_true, y_scores)
    0.75

    """
    if len(np.unique(y_true)) != 2:
        raise ValueError("AUC is defined for binary classification only")
    fpr, tpr, tresholds = roc_curve(y_true, y_score)
    return auc(fpr, tpr, reorder=True)


def matthews_corrcoef(y_true, y_pred):
    """Compute the Matthews correlation coefficient (MCC) for binary classes

    The Matthews correlation coefficient is used in machine learning as a
    measure of the quality of binary (two-class) classifications. It takes into
    account true and false positives and negatives and is generally regarded as
    a balanced measure which can be used even if the classes are of very
    different sizes. The MCC is in essence a correlation coefficient value
    between -1 and +1. A coefficient of +1 represents a perfect prediction, 0
    an average random prediction and -1 an inverse prediction.  The statistic
    is also known as the phi coefficient. [source: Wikipedia]

    Only in the binary case does this relate to information about true and
    false positives and negatives. See references below.

    Parameters
    ----------
    y_true : array, shape = [n_samples]
        Ground truth (correct) target values.

    y_pred : array, shape = [n_samples]
        Estimated targets as returned by a classifier.

    Returns
    -------
    mcc : float
        The Matthews correlation coefficient (+1 represents a perfect
        prediction, 0 an average random prediction and -1 and inverse
        prediction).

    References
    ----------
    .. [1] `Baldi, Brunak, Chauvin, Andersen and Nielsen, (2000). Assessing the
       accuracy of prediction algorithms for classification: an overview
       <http://dx.doi.org/10.1093/bioinformatics/16.5.412>`_

    .. [2] `Wikipedia entry for the Matthews Correlation Coefficient
       <http://en.wikipedia.org/wiki/Matthews_correlation_coefficient>`_

    Examples
    --------
    >>> from sklearn.metrics import matthews_corrcoef
    >>> y_true = [+1, +1, +1, -1]
    >>> y_pred = [+1, -1, +1, +1]
    >>> matthews_corrcoef(y_true, y_pred)  # doctest: +ELLIPSIS
    -0.33...

    """
    y_type, y_true, y_pred = _check_clf_targets(y_true, y_pred)

    if y_type != "binary":
        raise ValueError("%s is not supported" % y_type)

    tp, tn, fp, fn = _tp_tn_fp_fn(y_true, y_pred)
    tp, tn, fp, fn = tp[1], tn[1], fp[1], fn[1]

    num = (tp * tn - fp * fn)
    den = np.sqrt((tp + fp) * (tp + fn) * (tn + fp) * (tn + fn))
    mcc = num / den

    if np.isnan(mcc):
        return 0.
    else:
        return mcc


def _binary_clf_curve(y_true, y_score, pos_label=None):
    """Calculate true and false positives per binary classification threshold.

    Parameters
    ----------
    y_true : array, shape = [n_samples]
        True targets of binary classification

    y_score : array, shape = [n_samples]
        Estimated probabilities or decision function

    pos_label : int, optional (default=1)
        The label of the positive class

    Returns
    -------
    fps : array, shape = [n_thresholds]
        A count of false positives, at index i being the number of negative
        samples assigned a score >= thresholds[i]. The total number of
        negative samples is equal to fps[-1] (thus true negatives are given by
        fps[-1] - fps).

    tps : array, shape = [n_thresholds := len(np.unique(y_score))]
        An increasing count of true positives, at index i being the number
        of positive samples assigned a score >= thresholds[i]. The total
        number of positive samples is equal to tps[-1] (thus false negatives
        are given by tps[-1] - tps).

    thresholds : array, shape = [n_thresholds]
        Decreasing score values.
    """
    y_true, y_score = check_arrays(y_true, y_score)
    y_true = column_or_1d(y_true)
    y_score = column_or_1d(y_score)

    # ensure binary classification if pos_label is not specified
    classes = np.unique(y_true)
    if (pos_label is None and
        not (np.all(classes == [0, 1]) or
             np.all(classes == [-1, 1]) or
             np.all(classes == [0]) or
             np.all(classes == [-1]) or
             np.all(classes == [1]))):
        raise ValueError("Data is not binary and pos_label is not specified")
    elif pos_label is None:
        pos_label = 1.

    # make y_true a boolean vector
    y_true = (y_true == pos_label)

    # Sort scores and corresponding truth values
    desc_score_indices = np.argsort(y_score, kind="mergesort")[::-1]
    y_score = y_score[desc_score_indices]
    y_true = y_true[desc_score_indices]

    # y_score typically has many tied values. Here we extract
    # the indices associated with the distinct values. We also
    # concatenate a value for the end of the curve.
    distinct_value_indices = np.where(np.diff(y_score))[0]
    threshold_idxs = np.r_[distinct_value_indices, y_true.size - 1]

    # accumulate the true positives with decreasing threshold
    tps = y_true.cumsum()[threshold_idxs]
    fps = 1 + threshold_idxs - tps
    return fps, tps, y_score[threshold_idxs]


def precision_recall_curve(y_true, probas_pred, pos_label=None):
    """Compute precision-recall pairs for different probability thresholds

    Note: this implementation is restricted to the binary classification task.

    The precision is the ratio ``tp / (tp + fp)`` where ``tp`` is the number of
    true positives and ``fp`` the number of false positives. The precision is
    intuitively the ability of the classifier not to label as positive a sample
    that is negative.

    The recall is the ratio ``tp / (tp + fn)`` where ``tp`` is the number of
    true positives and ``fn`` the number of false negatives. The recall is
    intuitively the ability of the classifier to find all the positive samples.

    The last precision and recall values are 1. and 0. respectively and do not
    have a corresponding threshold.  This ensures that the graph starts on the
    x axis.

    Parameters
    ----------
    y_true : array, shape = [n_samples]
        True targets of binary classification in range {-1, 1} or {0, 1}.

    probas_pred : array, shape = [n_samples]
        Estimated probabilities or decision function.

    Returns
    -------
    precision : array, shape = [n_thresholds + 1]
        Precision values such that element i is the precision of
        predictions with score >= thresholds[i] and the last element is 1.

    recall : array, shape = [n_thresholds + 1]
        Decreasing recall values such that element i is the recall of
        predictions with score >= thresholds[i] and the last element is 0.

    thresholds : array, shape = [n_thresholds := len(np.unique(probas_pred))]
        Increasing thresholds on the decision function used to compute
        precision and recall.

    Examples
    --------
    >>> import numpy as np
    >>> from sklearn.metrics import precision_recall_curve
    >>> y_true = np.array([0, 0, 1, 1])
    >>> y_scores = np.array([0.1, 0.4, 0.35, 0.8])
    >>> precision, recall, thresholds = precision_recall_curve(
    ...     y_true, y_scores)
    >>> precision  # doctest: +ELLIPSIS
    array([ 0.66...,  0.5       ,  1.        ,  1.        ])
    >>> recall
    array([ 1. ,  0.5,  0.5,  0. ])
    >>> thresholds
    array([ 0.35,  0.4 ,  0.8 ])

    """
    fps, tps, thresholds = _binary_clf_curve(y_true, probas_pred)

    precision = tps / (tps + fps)
    recall = tps / tps[-1]

    # stop when full recall attained
    # and reverse the outputs so recall is decreasing
    last_ind = tps.searchsorted(tps[-1])
    sl = slice(last_ind, None, -1)
    return np.r_[precision[sl], 1], np.r_[recall[sl], 0], thresholds[sl]


def roc_curve(y_true, y_score, pos_label=None):
    """Compute Receiver operating characteristic (ROC)

    Note: this implementation is restricted to the binary classification task.

    Parameters
    ----------

    y_true : array, shape = [n_samples]
        True binary labels in range {0, 1} or {-1, 1}.  If labels are not
        binary, pos_label should be explicitly given.

    y_score : array, shape = [n_samples]
        Target scores, can either be probability estimates of the positive
        class, confidence values, or binary decisions.

    pos_label : int
        Label considered as positive and others are considered negative.

    Returns
    -------
    fpr : array, shape = [>2]
        Increasing false positive rates such that element i is the false
        positive rate of predictions with score >= thresholds[i].

    tpr : array, shape = [>2]
        Increasing false positive rates such that element i is the true
        positive rate of predictions with score >= thresholds[i].

    thresholds : array, shape = [n_thresholds]
        Decreasing thresholds on the decision function used to compute
        fpr and tpr.

    See also
    --------
    auc_score : Compute Area Under the Curve (AUC) from prediction scores

    Notes
    -----
    Since the thresholds are sorted from low to high values, they
    are reversed upon returning them to ensure they correspond to both ``fpr``
    and ``tpr``, which are sorted in reversed order during their calculation.

    References
    ----------
    .. [1] `Wikipedia entry for the Receiver operating characteristic
            <http://en.wikipedia.org/wiki/Receiver_operating_characteristic>`_


    Examples
    --------
    >>> import numpy as np
    >>> from sklearn import metrics
    >>> y = np.array([1, 1, 2, 2])
    >>> scores = np.array([0.1, 0.4, 0.35, 0.8])
    >>> fpr, tpr, thresholds = metrics.roc_curve(y, scores, pos_label=2)
    >>> fpr
    array([ 0. ,  0.5,  0.5,  1. ])
    >>> tpr
    array([ 0.5,  0.5,  1. ,  1. ])
    >>> thresholds
    array([ 0.8 ,  0.4 ,  0.35,  0.1 ])

    """
    fps, tps, thresholds = _binary_clf_curve(y_true, y_score, pos_label)

    if tps.size == 0 or fps[0] != 0:
        # Add an extra threshold position if necessary
        tps = np.r_[0, tps]
        fps = np.r_[0, fps]
        thresholds = np.r_[thresholds[0] + 1, thresholds]

<<<<<<< HEAD
    if n_pos == 0:
        warnings.warn("No positive samples in y_true, "
                      "true positive value should be meaningless")
        n_pos = np.nan
    if n_neg == 0:
        warnings.warn("No negative samples in y_true, "
                      "false positive value should be meaningless")
        n_neg = np.nan

    thresholds = np.unique(y_score)
    neg_value, pos_value = False, True

    tpr = np.empty(thresholds.size, dtype=np.float)  # True positive rate
    fpr = np.empty(thresholds.size, dtype=np.float)  # False positive rate

    # Build tpr/fpr vector
    current_pos_count = current_neg_count = sum_pos = sum_neg = idx = 0

    signal = np.c_[y_score, y_true]
    sorted_signal = signal[signal[:, 0].argsort(), :][::-1]
    last_score = sorted_signal[0][0]
    for score, value in sorted_signal:
        if score == last_score:
            if value == pos_value:
                current_pos_count += 1
            else:
                current_neg_count += 1
        else:
            tpr[idx] = (sum_pos + current_pos_count) / n_pos
            fpr[idx] = (sum_neg + current_neg_count) / n_neg
            sum_pos += current_pos_count
            sum_neg += current_neg_count
            current_pos_count = 1 if value == pos_value else 0
            current_neg_count = 1 if value == neg_value else 0
            idx += 1
            last_score = score
=======
    if fps[-1] == 0:
        warnings.warn("No negative samples in y_true, "
                      "false positive value should be meaningless")
        fpr = np.repeat(np.nan, fps.shape)
>>>>>>> c9ba2c39
    else:
        fpr = fps / fps[-1]

<<<<<<< HEAD
    thresholds = thresholds[::-1]

    if not (n_pos is np.nan or n_neg is np.nan):
        # add (0,0) and (1, 1)
        if not (fpr[0] == 0 and fpr[-1] == 1):
            fpr = np.r_[0., fpr, 1.]
            tpr = np.r_[0., tpr, 1.]
            thresholds = np.r_[thresholds[0] + 1, thresholds,
                               thresholds[-1] - 1]
        elif not fpr[0] == 0:
            fpr = np.r_[0., fpr]
            tpr = np.r_[0., tpr]
            thresholds = np.r_[thresholds[0] + 1, thresholds]
        elif not fpr[-1] == 1:
            fpr = np.r_[fpr, 1.]
            tpr = np.r_[tpr, 1.]
            thresholds = np.r_[thresholds, thresholds[-1] - 1]
    elif fpr.shape[0] == 2:
        # trivial decisions, add (0,0)
        fpr = np.array([0.0, fpr[0], fpr[1]])
        tpr = np.array([0.0, tpr[0], tpr[1]])
        # trivial decisions, add (0,0) and (1,1)
    elif fpr.shape[0] == 1:
        fpr = np.array([0.0, fpr[0], 1.0])
        tpr = np.array([0.0, tpr[0], 1.0])

    if n_pos is np.nan:
        tpr[0] = np.nan

    if n_neg is np.nan:
        fpr[0] = np.nan
=======
    if tps[-1] == 0:
        warnings.warn("No positive samples in y_true, "
                      "true positive value should be meaningless")
        tpr = np.repeat(np.nan, tps.shape)
    else:
        tpr = tps / tps[-1]
>>>>>>> c9ba2c39

    return fpr, tpr, thresholds


##############################################################################
# Multiclass general function
###############################################################################
def confusion_matrix(y_true, y_pred, labels=None):
    """Compute confusion matrix to evaluate the accuracy of a classification

    By definition a confusion matrix :math:`C` is such that :math:`C_{i, j}`
    is equal to the number of observations known to be in group :math:`i` but
    predicted to be in group :math:`j`.

    Parameters
    ----------
    y_true : array, shape = [n_samples]
        Ground truth (correct) target values.

    y_pred : array, shape = [n_samples]
        Estimated targets as returned by a classifier.

    labels : array, shape = [n_classes], optional
        List of labels to index the matrix. This may be used to reorder
        or select a subset of labels.
        If none is given, those that appear at least once
        in ``y_true`` or ``y_pred`` are used in sorted order.

    Returns
    -------
    C : array, shape = [n_classes, n_classes]
        Confusion matrix

    References
    ----------
    .. [1] `Wikipedia entry for the Confusion matrix
           <http://en.wikipedia.org/wiki/Confusion_matrix>`_

    Examples
    --------
    >>> from sklearn.metrics import confusion_matrix
    >>> y_true = [2, 0, 2, 2, 0, 1]
    >>> y_pred = [0, 0, 2, 2, 0, 2]
    >>> confusion_matrix(y_true, y_pred)
    array([[2, 0, 0],
           [0, 0, 1],
           [1, 0, 2]])

    """
    y_type, y_true, y_pred = _check_clf_targets(y_true, y_pred)
    if y_type not in ("binary", "multiclass"):
        raise ValueError("%s is not supported" % y_type)

    if labels is None:
        labels = unique_labels(y_true, y_pred)
    else:
        labels = np.asarray(labels)

    n_labels = labels.size
    label_to_ind = dict((y, x) for x, y in enumerate(labels))
    # convert yt, yp into index
    y_pred = np.array([label_to_ind.get(x, n_labels + 1) for x in y_pred])
    y_true = np.array([label_to_ind.get(x, n_labels + 1) for x in y_true])

    # intersect y_pred, y_true with labels, eliminate items not in labels
    ind = np.logical_and(y_pred < n_labels, y_true < n_labels)
    y_pred = y_pred[ind]
    y_true = y_true[ind]

    CM = np.asarray(
        coo_matrix(
            (np.ones(y_true.shape[0], dtype=np.int), (y_true, y_pred)),
            shape=(n_labels, n_labels)
        ).todense()
    )

    return CM


###############################################################################
# Multiclass loss function
###############################################################################
def zero_one_loss(y_true, y_pred, normalize=True):
    """Zero-one classification loss.

    If normalize is ``True``, return the fraction of misclassifications
    (float), else it returns the number of misclassifications (int). The best
    performance is 0.

    Parameters
    ----------
    y_true : array-like or list of labels or label indicator matrix
        Ground truth (correct) labels.

    y_pred : array-like or list of labels or label indicator matrix
        Predicted labels, as returned by a classifier.

    normalize : bool, optional (default=True)
        If ``False``, return the number of misclassifications.
        Otherwise, return the fraction of misclassifications.

    Returns
    -------
    loss : float or int,
        If ``normalize == True``, return the fraction of misclassifications
        (float), else it returns the number of misclassifications (int).

    Notes
    -----
    In multilabel classification, the zero_one_loss function corresponds to
    the subset zero-one loss: for each sample, the entire set of labels must be
    correctly predicted, otherwise the loss for that sample is equal to one.

    See also
    --------
    accuracy_score, hamming_loss, jaccard_similarity_score

    Examples
    --------
    >>> from sklearn.metrics import zero_one_loss
    >>> y_pred = [1, 2, 3, 4]
    >>> y_true = [2, 2, 3, 4]
    >>> zero_one_loss(y_true, y_pred)
    0.25
    >>> zero_one_loss(y_true, y_pred, normalize=False)
    1

    In the multilabel case with binary indicator format:

    >>> zero_one_loss(np.array([[0.0, 1.0], [1.0, 1.0]]), np.ones((2, 2)))
    0.5

    and with a list of labels format:

    >>> zero_one_loss([(1, ), (3, )], [(1, 2), tuple()])
    1.0


    """
    score = accuracy_score(y_true, y_pred,
                           normalize=normalize)

    if normalize:
        return 1 - score
    else:
        n_samples = len(y_true)
        return n_samples - score


@deprecated("Function 'zero_one' has been renamed to "
            "'zero_one_loss' and will be removed in release 0.15."
            "Default behavior is changed from 'normalize=False' to "
            "'normalize=True'")
def zero_one(y_true, y_pred, normalize=False):
    """Zero-One classification loss

    If normalize is ``True``, return the fraction of misclassifications
    (float), else it returns the number of misclassifications (int). The best
    performance is 0.

    Parameters
    ----------
    y_true : array-like

    y_pred : array-like

    normalize : bool, optional (default=False)
        If ``False`` (default), return the number of misclassifications.
        Otherwise, return the fraction of misclassifications.

    Returns
    -------
    loss : float
        If normalize is True, return the fraction of misclassifications
        (float), else it returns the number of misclassifications (int).


    Examples
    --------
    >>> from sklearn.metrics import zero_one
    >>> y_pred = [1, 2, 3, 4]
    >>> y_true = [2, 2, 3, 4]
    >>> zero_one(y_true, y_pred)
    1
    >>> zero_one(y_true, y_pred, normalize=True)
    0.25

    """
    return zero_one_loss(y_true, y_pred, normalize)


###############################################################################
# Multiclass score functions
###############################################################################

def jaccard_similarity_score(y_true, y_pred, normalize=True):
    """Jaccard similarity coefficient score

    The Jaccard index [1], or Jaccard similarity coefficient, defined as
    the size of the intersection divided by the size of the union of two label
    sets, is used to compare set of predicted labels for a sample to the
    corresponding set of labels in ``y_true``.

    Parameters
    ----------
    y_true : array-like or list of labels or label indicator matrix
        Ground truth (correct) labels.

    y_pred : array-like or list of labels or label indicator matrix
        Predicted labels, as returned by a classifier.

    normalize : bool, optional (default=True)
        If ``False``, return the sum of the Jaccard similarity coefficient
        over the sample set. Otherwise, return the average of Jaccard
        similarity coefficient.

    Returns
    -------
    score : float
        If ``normalize == True``, return the average Jaccard similarity
        coefficient, else it returns the sum of the Jaccard similarity
        coefficient over the sample set.

        The best performance is 1 with ``normalize == True`` and the number
        of samples with ``normalize == False``.

    See also
    --------
    accuracy_score, hamming_loss, zero_one_loss

    Notes
    -----
    In binary and multiclass classification, this function is equivalent
    to the ``accuracy_score``. It differs in the multilabel classification
    problem.

    References
    ----------
    .. [1] `Wikipedia entry for the Jaccard index
           <http://en.wikipedia.org/wiki/Jaccard_index>`_


    Examples
    --------
    >>> import numpy as np
    >>> from sklearn.metrics import jaccard_similarity_score
    >>> y_pred = [0, 2, 1, 3]
    >>> y_true = [0, 1, 2, 3]
    >>> jaccard_similarity_score(y_true, y_pred)
    0.5
    >>> jaccard_similarity_score(y_true, y_pred, normalize=False)
    2

    In the multilabel case with binary indicator format:

    >>> jaccard_similarity_score(np.array([[0.0, 1.0], [1.0, 1.0]]),\
        np.ones((2, 2)))
    0.75

    and with a list of labels format:

    >>> jaccard_similarity_score([(1, ), (3, )], [(1, 2), tuple()])
    0.25

    """

    # Compute accuracy for each possible representation
    y_type, y_true, y_pred = _check_clf_targets(y_true, y_pred)
    if y_type == 'multilabel-indicator':
        with np.errstate(divide='ignore', invalid='ignore'):
            # oddly, we may get an "invalid" rather than a "divide"
            # error here
            y_pred_pos_label = y_pred == 1
            y_true_pos_label = y_true == 1
            pred_inter_true = np.sum(np.logical_and(y_pred_pos_label,
                                                    y_true_pos_label),
                                     axis=1)
            pred_union_true = np.sum(np.logical_or(y_pred_pos_label,
                                                   y_true_pos_label),
                                     axis=1)
            score = pred_inter_true / pred_union_true

            # If there is no label, it results in a Nan instead, we set
            # the jaccard to 1: lim_{x->0} x/x = 1
            # Note with py2.6 and np 1.3: we can't check safely for nan.
            score[pred_union_true == 0.0] = 1.0

    elif y_type == 'multilabel-sequences':
        score = np.empty(len(y_true), dtype=np.float)
        for i, (true, pred) in enumerate(zip(y_pred, y_true)):
            true_set = set(true)
            pred_set = set(pred)
            size_true_union_pred = len(true_set | pred_set)
            # If there is no label, it results in a Nan instead, we set
            # the jaccard to 1: lim_{x->0} x/x = 1
            if size_true_union_pred == 0:
                score[i] = 1.
            else:
                score[i] = (len(true_set & pred_set) /
                            size_true_union_pred)
    else:
        score = y_true == y_pred

    if normalize:
        return np.mean(score)
    else:
        return np.sum(score)


def accuracy_score(y_true, y_pred, normalize=True):
    """Accuracy classification score.

    In multilabel classification, this function computes subset accuracy:
    the set of labels predicted for a sample must *exactly* match the
    corresponding set of labels in y_true.

    Parameters
    ----------
    y_true : array-like or list of labels or label indicator matrix
        Ground truth (correct) labels.

    y_pred : array-like or list of labels or label indicator matrix
        Predicted labels, as returned by a classifier.

    normalize : bool, optional (default=True)
        If ``False``, return the number of correctly classified samples.
        Otherwise, return the fraction of correctly classified samples.

    Returns
    -------
    score : float
        If ``normalize == True``, return the correctly classified samples
        (float), else it returns the number of correctly classified samples
        (int).

        The best performance is 1 with ``normalize == True`` and the number
        of samples with ``normalize == False``.

    See also
    --------
    jaccard_similarity_score, hamming_loss, zero_one_loss

    Notes
    -----
    In binary and multiclass classification, this function is equal
    to the ``jaccard_similarity_score`` function.

    Examples
    --------
    >>> import numpy as np
    >>> from sklearn.metrics import accuracy_score
    >>> y_pred = [0, 2, 1, 3]
    >>> y_true = [0, 1, 2, 3]
    >>> accuracy_score(y_true, y_pred)
    0.5
    >>> accuracy_score(y_true, y_pred, normalize=False)
    2

    In the multilabel case with binary indicator format:

    >>> accuracy_score(np.array([[0.0, 1.0], [1.0, 1.0]]), np.ones((2, 2)))
    0.5

    and with a list of labels format:

    >>> accuracy_score([(1, ), (3, )], [(1, 2), tuple()])
    0.0

    """

    # Compute accuracy for each possible representation
    y_type, y_true, y_pred = _check_clf_targets(y_true, y_pred)
    if y_type == 'multilabel-indicator':
        score = (y_pred != y_true).sum(axis=1) == 0
    elif y_type == 'multilabel-sequences':
        score = np.array([len(set(true) ^ set(pred)) == 0
                          for pred, true in zip(y_pred, y_true)])
    else:
        score = y_true == y_pred

    if normalize:
        return np.mean(score)
    else:
        return np.sum(score)


def f1_score(y_true, y_pred, labels=None, pos_label=1, average='weighted'):
    """Compute the F1 score, also known as balanced F-score or F-measure

    The F1 score can be interpreted as a weighted average of the precision and
    recall, where an F1 score reaches its best value at 1 and worst score at 0.
    The relative contribution of precision and recall to the F1 score are
    equal. The formula for the F1 score is::

        F1 = 2 * (precision * recall) / (precision + recall)

    In the multi-class and multi-label case, this is the weighted average of
    the F1 score of each class.

    Parameters
    ----------
    y_true : array-like or list of labels or label indicator matrix
        Ground truth (correct) target values.

    y_pred : array-like or list of labels or label indicator matrix
        Estimated targets as returned by a classifier.

    labels : array
        Integer array of labels.

    pos_label : str or int, 1 by default
        If ``average`` is not ``None`` and the classification target is binary,
        only this class's scores will be returned.

    average : string, [None, 'micro', 'macro', 'samples', 'weighted' (default)]
        If ``None``, the scores for each class are returned. Otherwise,
        unless ``pos_label`` is given in binary classification, this
        determines the type of averaging performed on the data:

        ``'micro'``:
            Calculate metrics globally by counting the total true positives,
            false negatives and false positives.
        ``'macro'``:
            Calculate metrics for each label, and find their unweighted
            mean.  This does not take label imbalance into account.
        ``'weighted'``:
            Calculate metrics for each label, and find their average, weighted
            by support (the number of true instances for each label). This
            alters 'macro' to account for label imbalance; it can result in an
            F-score that is not between precision and recall.
        ``'samples'``:
            Calculate metrics for each instance, and find their average (only
            meaningful for multilabel classification where this differs from
            :func:`accuracy_score`).


    Returns
    -------
    f1_score : float or array of float, shape = [n_unique_labels]
        F1 score of the positive class in binary classification or weighted
        average of the F1 scores of each class for the multiclass task.

    References
    ----------
    .. [1] `Wikipedia entry for the F1-score
           <http://en.wikipedia.org/wiki/F1_score>`_

    Examples
    --------
    >>> from sklearn.metrics import f1_score
    >>> y_true = [0, 1, 2, 0, 1, 2]
    >>> y_pred = [0, 2, 1, 0, 0, 1]
    >>> f1_score(y_true, y_pred, average='macro')  # doctest: +ELLIPSIS
    0.26...
    >>> f1_score(y_true, y_pred, average='micro')  # doctest: +ELLIPSIS
    0.33...
    >>> f1_score(y_true, y_pred, average='weighted')  # doctest: +ELLIPSIS
    0.26...
    >>> f1_score(y_true, y_pred, average=None)
    array([ 0.8,  0. ,  0. ])


    """
    return fbeta_score(y_true, y_pred, 1, labels=labels,
                       pos_label=pos_label, average=average)


def fbeta_score(y_true, y_pred, beta, labels=None, pos_label=1,
                average='weighted'):
    """Compute the F-beta score

    The F-beta score is the weighted harmonic mean of precision and recall,
    reaching its optimal value at 1 and its worst value at 0.

    The `beta` parameter determines the weight of precision in the combined
    score. ``beta < 1`` lends more weight to precision, while ``beta > 1``
    favors recall (``beta -> 0`` considers only precision, ``beta -> inf``
    only recall).

    Parameters
    ----------
    y_true : array-like or list of labels or label indicator matrix
        Ground truth (correct) target values.

    y_pred : array-like or list of labels or label indicator matrix
        Estimated targets as returned by a classifier.

    beta: float
        Weight of precision in harmonic mean.

    labels : array
        Integer array of labels.

    pos_label : str or int, 1 by default
        If ``average`` is not ``None`` and the classification target is binary,
        only this class's scores will be returned.

    average : string, [None, 'micro', 'macro', 'samples', 'weighted' (default)]
        If ``None``, the scores for each class are returned. Otherwise,
        unless ``pos_label`` is given in binary classification, this
        determines the type of averaging performed on the data:

        ``'micro'``:
            Calculate metrics globally by counting the total true positives,
            false negatives and false positives.
        ``'macro'``:
            Calculate metrics for each label, and find their unweighted
            mean.  This does not take label imbalance into account.
        ``'weighted'``:
            Calculate metrics for each label, and find their average, weighted
            by support (the number of true instances for each label). This
            alters 'macro' to account for label imbalance; it can result in an
            F-score that is not between precision and recall.
        ``'samples'``:
            Calculate metrics for each instance, and find their average (only
            meaningful for multilabel classification where this differs from
            :func:`accuracy_score`).

    Returns
    -------
    fbeta_score : float (if average is not None) or array of float, shape =\
        [n_unique_labels]
        F-beta score of the positive class in binary classification or weighted
        average of the F-beta score of each class for the multiclass task.

    References
    ----------
    .. [1] R. Baeza-Yates and B. Ribeiro-Neto (2011).
           Modern Information Retrieval. Addison Wesley, pp. 327-328.

    .. [2] `Wikipedia entry for the F1-score
           <http://en.wikipedia.org/wiki/F1_score>`_

    Examples
    --------
    >>> from sklearn.metrics import fbeta_score
    >>> y_true = [0, 1, 2, 0, 1, 2]
    >>> y_pred = [0, 2, 1, 0, 0, 1]
    >>> fbeta_score(y_true, y_pred, average='macro', beta=0.5)
    ... # doctest: +ELLIPSIS
    0.23...
    >>> fbeta_score(y_true, y_pred, average='micro', beta=0.5)
    ... # doctest: +ELLIPSIS
    0.33...
    >>> fbeta_score(y_true, y_pred, average='weighted', beta=0.5)
    ... # doctest: +ELLIPSIS
    0.23...
    >>> fbeta_score(y_true, y_pred, average=None, beta=0.5)
    ... # doctest: +ELLIPSIS
    array([ 0.71...,  0.        ,  0.        ])

    """
    _, _, f, _ = precision_recall_fscore_support(y_true, y_pred,
                                                 beta=beta,
                                                 labels=labels,
                                                 pos_label=pos_label,
                                                 average=average)
    return f


def _tp_tn_fp_fn(y_true, y_pred, labels=None):
    """Compute the number of true/false positives/negative for each class

    Parameters
    ----------
    y_true : array-like or list of labels or label indicator matrix
        Ground truth (correct) labels.

    y_pred : array-like or list of labels or label indicator matrix
        Predicted labels, as returned by a classifier.

    labels : array, shape = [n_labels], optional
        Integer array of labels.

    Returns
    -------
    true_pos : array of int, shape = [n_unique_labels]
        Number of true positives

    true_neg : array of int, shape = [n_unique_labels]
        Number of true negative

    false_pos : array of int, shape = [n_unique_labels]
        Number of false positives

    false_pos : array of int, shape = [n_unique_labels]
        Number of false positives

    Examples
    --------
    In the binary case:

    >>> from sklearn.metrics.metrics import _tp_tn_fp_fn
    >>> y_pred = [0, 1, 0, 0]
    >>> y_true = [0, 1, 0, 1]
    >>> _tp_tn_fp_fn(y_true, y_pred)
    (array([2, 1]), array([1, 2]), array([1, 0]), array([0, 1]))

    In the multiclass case:
    >>> y_true = np.array([0, 1, 2, 0, 1, 2])
    >>> y_pred = np.array([0, 2, 1, 0, 0, 1])
    >>> _tp_tn_fp_fn(y_true, y_pred)
    (array([2, 0, 0]), array([3, 2, 3]), array([1, 2, 1]), array([0, 2, 2]))

    In the multilabel case with binary indicator format:

    >>> _tp_tn_fp_fn(np.array([[0.0, 1.0], [1.0, 1.0]]), np.zeros((2, 2)))
    (array([0, 0]), array([1, 0]), array([0, 0]), array([1, 2]))

    and with a list of labels format:

    >>> _tp_tn_fp_fn([(1, 2), (3, )], [(1, 2), tuple()])  # doctest: +ELLIPSIS
    (array([1, 1, 0]), array([1, 1, 1]), array([0, 0, 0]), array([0, 0, 1]))

    """
    y_type, y_true, y_pred = _check_clf_targets(y_true, y_pred)

    if labels is None:
        labels = unique_labels(y_true, y_pred)
    else:
        labels = np.asarray(labels)

    n_labels = labels.size
    true_pos = np.zeros((n_labels, ), dtype=np.int)
    false_pos = np.zeros((n_labels, ), dtype=np.int)
    false_neg = np.zeros((n_labels, ), dtype=np.int)

    if y_type == 'multilabel-indicator':
        true_pos = np.sum(np.logical_and(y_true == 1,
                                         y_pred == 1), axis=0)
        false_pos = np.sum(np.logical_and(y_true != 1,
                                          y_pred == 1), axis=0)
        false_neg = np.sum(np.logical_and(y_true == 1,
                                          y_pred != 1), axis=0)

    elif y_type == 'multilabel-sequences':
        idx_to_label = dict((label_i, i)
                            for i, label_i in enumerate(labels))

        for true, pred in zip(y_true, y_pred):
            true_set = np.array([idx_to_label[l] for l in set(true)],
                                dtype=np.int)
            pred_set = np.array([idx_to_label[l] for l in set(pred)],
                                dtype=np.int)
            true_pos[np.intersect1d(true_set, pred_set)] += 1
            false_pos[np.setdiff1d(pred_set, true_set)] += 1
            false_neg[np.setdiff1d(true_set, pred_set)] += 1

    else:
        for i, label_i in enumerate(labels):
            true_pos[i] = np.sum(y_pred[y_true == label_i] == label_i)
            false_pos[i] = np.sum(y_pred[y_true != label_i] == label_i)
            false_neg[i] = np.sum(y_pred[y_true == label_i] != label_i)

    # Compute the true_neg using the tp, fp and fn
    n_samples = len(y_true)
    true_neg = n_samples - true_pos - false_pos - false_neg

    return true_pos, true_neg, false_pos, false_neg


def precision_recall_fscore_support(y_true, y_pred, beta=1.0, labels=None,
                                    pos_label=1, average=None):
    """Compute precision, recall, F-measure and support for each class

    The precision is the ratio ``tp / (tp + fp)`` where ``tp`` is the number of
    true positives and ``fp`` the number of false positives. The precision is
    intuitively the ability of the classifier not to label as positive a sample
    that is negative.

    The recall is the ratio ``tp / (tp + fn)`` where ``tp`` is the number of
    true positives and ``fn`` the number of false negatives. The recall is
    intuitively the ability of the classifier to find all the positive samples.

    The F-beta score can be interpreted as a weighted harmonic mean of
    the precision and recall, where an F-beta score reaches its best
    value at 1 and worst score at 0.

    The F-beta score weights recall more than precision by a factor of
    ``beta``. ``beta == 1.0`` means recall and precision are equally important.

    The support is the number of occurrences of each class in ``y_true``.

    If ``pos_label is None`` and in binary classification, this function
    returns the average precision, recall and F-measure if ``average``
    is one of ``'micro'``, ``'macro'``, ``'weighted'`` or ``'samples'``.

    Parameters
    ----------
    y_true : array-like or list of labels or label indicator matrix
        Ground truth (correct) target values.

    y_pred : array-like or list of labels or label indicator matrix
        Estimated targets as returned by a classifier.

    beta : float, 1.0 by default
        The strength of recall versus precision in the F-score.

    labels : array
        Integer array of labels.

    pos_label : str or int, 1 by default
        If ``average`` is not ``None`` and the classification target is binary,
        only this class's scores will be returned.

    average : string, [None (default), 'micro', 'macro', 'samples', 'weighted']
        If ``None``, the scores for each class are returned. Otherwise,
        unless ``pos_label`` is given in binary classification, this
        determines the type of averaging performed on the data:

        ``'micro'``:
            Calculate metrics globally by counting the total true positives,
            false negatives and false positives.
        ``'macro'``:
            Calculate metrics for each label, and find their unweighted
            mean.  This does not take label imbalance into account.
        ``'weighted'``:
            Calculate metrics for each label, and find their average, weighted
            by support (the number of true instances for each label). This
            alters 'macro' to account for label imbalance; it can result in an
            F-score that is not between precision and recall.
        ``'samples'``:
            Calculate metrics for each instance, and find their average (only
            meaningful for multilabel classification where this differs from
            :func:`accuracy_score`).


    Returns
    -------
    precision: float (if average is not None) or array of float, shape =\
        [n_unique_labels]

    recall: float (if average is not None) or array of float, , shape =\
        [n_unique_labels]

    fbeta_score: float (if average is not None) or array of float, shape =\
        [n_unique_labels]

    support: int (if average is not None) or array of int, shape =\
        [n_unique_labels]
        The number of occurrences of each label in ``y_true``.

    References
    ----------
    .. [1] `Wikipedia entry for the Precision and recall
           <http://en.wikipedia.org/wiki/Precision_and_recall>`_

    .. [2] `Wikipedia entry for the F1-score
           <http://en.wikipedia.org/wiki/F1_score>`_

    .. [3] `Discriminative Methods for Multi-labeled Classification Advances
           in Knowledge Discovery and Data Mining (2004), pp. 22-30 by Shantanu
           Godbole, Sunita Sarawagi
           <http://www.godbole.net/shantanu/pubs/multilabelsvm-pakdd04.pdf>`

    Examples
    --------
    >>> from sklearn.metrics import precision_recall_fscore_support
    >>> y_true = np.array([0, 1, 2, 0, 1, 2])
    >>> y_pred = np.array([0, 2, 1, 0, 0, 1])
    >>> precision_recall_fscore_support(y_true, y_pred, average='macro')
    ... # doctest: +ELLIPSIS
    (0.22..., 0.33..., 0.26..., None)
    >>> precision_recall_fscore_support(y_true, y_pred, average='micro')
    ... # doctest: +ELLIPSIS
    (0.33..., 0.33..., 0.33..., None)
    >>> precision_recall_fscore_support(y_true, y_pred, average='weighted')
    ... # doctest: +ELLIPSIS
    (0.22..., 0.33..., 0.26..., None)

    """
    if beta <= 0:
        raise ValueError("beta should be >0 in the F-beta score")
    beta2 = beta ** 2

    y_type, y_true, y_pred = _check_clf_targets(y_true, y_pred)

    if labels is None:
        labels = unique_labels(y_true, y_pred)
    else:
        labels = np.asarray(labels)

    if average == "samples":
        if y_type == 'multilabel-indicator':
            y_true_pos_label = y_true == 1
            y_pred_pos_label = y_pred == 1
            size_inter = np.sum(np.logical_and(y_true_pos_label,
                                               y_pred_pos_label), axis=1)
            size_true = np.sum(y_true_pos_label, axis=1)
            size_pred = np.sum(y_pred_pos_label, axis=1)

        elif y_type == 'multilabel-sequences':
            size_inter = np.empty(len(y_true), dtype=np.int)
            size_true = np.empty(len(y_true), dtype=np.int)
            size_pred = np.empty(len(y_true), dtype=np.int)
            for i, (true, pred) in enumerate(zip(y_true, y_pred)):
                true_set = set(true)
                pred_set = set(pred)
                size_inter[i] = len(true_set & pred_set)
                size_pred[i] = len(pred_set)
                size_true[i] = len(true_set)
        else:
            raise ValueError("Example-based precision, recall, fscore is "
                             "not meaningful outside of multilabel"
                             "classification. Use accuracy_score instead.")

        warning_msg = ""
        if np.any(size_pred == 0):
            warning_msg += ("Sample-based precision is undefined for some "
                            "samples. ")

        if np.any(size_true == 0):
            warning_msg += ("Sample-based recall is undefined for some "
                            "samples. ")

        if np.any((beta2 * size_true + size_pred) == 0):
            warning_msg += ("Sample-based f_score is undefined for some "
                            "samples. ")

        if warning_msg:
            warnings.warn(warning_msg)

        with np.errstate(divide="ignore", invalid="ignore"):
            # oddly, we may get an "invalid" rather than a "divide" error
            # here
            precision = divide(size_inter, size_pred, dtype=np.double)
            recall = divide(size_inter, size_true, dtype=np.double)
            f_score = divide((1 + beta2) * size_inter,
                             (beta2 * size_true + size_pred),
                             dtype=np.double)

        precision[size_pred == 0] = 0.0
        recall[size_true == 0] = 0.0
        f_score[(beta2 * size_true + size_pred) == 0] = 0.0

        precision = np.mean(precision)
        recall = np.mean(recall)
        f_score = np.mean(f_score)

        return precision, recall, f_score, None

    true_pos, _, false_pos, false_neg = _tp_tn_fp_fn(y_true, y_pred, labels)
    support = true_pos + false_neg

    with np.errstate(divide='ignore', invalid='ignore'):
        # oddly, we may get an "invalid" rather than a "divide" error here

        # precision and recall
        precision = divide(true_pos.astype(np.float), true_pos + false_pos)
        recall = divide(true_pos.astype(np.float), true_pos + false_neg)

        idx_ill_defined_precision = (true_pos + false_pos) == 0
        idx_ill_defined_recall = (true_pos + false_neg) == 0

        # handle division by 0 in precision and recall
        precision[idx_ill_defined_precision] = 0.0
        recall[idx_ill_defined_recall] = 0.0

        # fbeta score
        fscore = divide((1 + beta2) * precision * recall,
                        beta2 * precision + recall)

        # handle division by 0 in fscore
        idx_ill_defined_fbeta_score = (beta2 * precision + recall) == 0
        fscore[idx_ill_defined_fbeta_score] = 0.0

    if average in (None, "macro", "weighted"):
        warning_msg = ""
        if np.any(idx_ill_defined_precision):
            warning_msg += ("The sum of true positives and false positives "
                            "are equal to zero for some labels. Precision is "
                            "ill defined for those labels %s. "
                            % labels[idx_ill_defined_precision])

        if np.any(idx_ill_defined_recall):
            warning_msg += ("The sum of true positives and false negatives "
                            "are equal to zero for some labels. Recall is ill "
                            "defined for those labels %s. "
                            % labels[idx_ill_defined_recall])

        if np.any(idx_ill_defined_fbeta_score):
            warning_msg += ("The precision and recall are equal to zero for "
                            "some labels. fbeta_score is ill defined for "
                            "those labels %s. "
                            % labels[idx_ill_defined_fbeta_score])

        if warning_msg:
            warnings.warn(warning_msg, stacklevel=2)

    if not average:
        return precision, recall, fscore, support

    elif y_type == 'binary' and pos_label is not None:
        if pos_label not in labels:
            if len(labels) == 1:
                # Only negative labels
                return (0., 0., 0., 0)
            raise ValueError("pos_label=%r is not a valid label: %r" %
                             (pos_label, list(labels)))
        pos_label_idx = list(labels).index(pos_label)
        return (precision[pos_label_idx], recall[pos_label_idx],
                fscore[pos_label_idx], support[pos_label_idx])
    else:
        average_options = (None, 'micro', 'macro', 'weighted', 'samples')
        if average == 'micro':
            with np.errstate(divide='ignore', invalid='ignore'):
                # oddly, we may get an "invalid" rather than a "divide" error
                # here

                tp_sum = true_pos.sum()
                fp_sum = false_pos.sum()
                fn_sum = false_neg.sum()
                avg_precision = divide(tp_sum, tp_sum + fp_sum,
                                       dtype=np.double)
                avg_recall = divide(tp_sum, tp_sum + fn_sum, dtype=np.double)
                avg_fscore = divide((1 + beta2) * (avg_precision * avg_recall),
                                    beta2 * avg_precision + avg_recall,
                                    dtype=np.double)

            warning_msg = ""
            if tp_sum + fp_sum == 0:
                avg_precision = 0.
                warning_msg += ("The sum of true positives and false "
                                "positives are equal to zero. Micro-precision"
                                " is ill defined. ")

            if tp_sum + fn_sum == 0:
                avg_recall = 0.
                warning_msg += ("The sum of true positives and false "
                                "negatives are equal to zero. Micro-recall "
                                "is ill defined. ")

            if beta2 * avg_precision + avg_recall == 0:
                avg_fscore = 0.
                warning_msg += ("Micro-precision and micro-recall are equal "
                                "to zero. Micro-fbeta_score is ill defined.")

            if warning_msg:
                warnings.warn(warning_msg, stacklevel=2)

        elif average == 'macro':
            avg_precision = np.mean(precision)
            avg_recall = np.mean(recall)
            avg_fscore = np.mean(fscore)

        elif average == 'weighted':
            if np.all(support == 0):
                avg_precision = 0.
                avg_recall = 0.
                avg_fscore = 0.
                warnings.warn("There isn't any labels in y_true. "
                              "Weighted-precision, weighted-recall and "
                              "weighted-fbeta_score are ill defined.",
                              stacklevel=2)

            else:
                avg_precision = np.average(precision, weights=support)
                avg_recall = np.average(recall, weights=support)
                avg_fscore = np.average(fscore, weights=support)

        else:
            raise ValueError('average has to be one of ' +
                             str(average_options))

        return avg_precision, avg_recall, avg_fscore, None


def precision_score(y_true, y_pred, labels=None, pos_label=1,
                    average='weighted'):
    """Compute the precision

    The precision is the ratio ``tp / (tp + fp)`` where ``tp`` is the number of
    true positives and ``fp`` the number of false positives. The precision is
    intuitively the ability of the classifier not to label as positive a sample
    that is negative.

    The best value is 1 and the worst value is 0.

    Parameters
    ----------
    y_true : array-like or list of labels or label indicator matrix
        Ground truth (correct) target values.

    y_pred : array-like or list of labels or label indicator matrix
        Estimated targets as returned by a classifier.

    labels : array
        Integer array of labels.

    pos_label : str or int, 1 by default
        If ``average`` is not ``None`` and the classification target is binary,
        only this class's scores will be returned.

    average : string, [None, 'micro', 'macro', 'samples', 'weighted' (default)]
        If ``None``, the scores for each class are returned. Otherwise,
        unless ``pos_label`` is given in binary classification, this
        determines the type of averaging performed on the data:

        ``'micro'``:
            Calculate metrics globally by counting the total true positives,
            false negatives and false positives.
        ``'macro'``:
            Calculate metrics for each label, and find their unweighted
            mean.  This does not take label imbalance into account.
        ``'weighted'``:
            Calculate metrics for each label, and find their average, weighted
            by support (the number of true instances for each label). This
            alters 'macro' to account for label imbalance; it can result in an
            F-score that is not between precision and recall.
        ``'samples'``:
            Calculate metrics for each instance, and find their average (only
            meaningful for multilabel classification where this differs from
            :func:`accuracy_score`).

    Returns
    -------
    precision : float (if average is not None) or array of float, shape =\
        [n_unique_labels]
        Precision of the positive class in binary classification or weighted
        average of the precision of each class for the multiclass task.

    Examples
    --------

    >>> from sklearn.metrics import precision_score
    >>> y_true = [0, 1, 2, 0, 1, 2]
    >>> y_pred = [0, 2, 1, 0, 0, 1]
    >>> precision_score(y_true, y_pred, average='macro')  # doctest: +ELLIPSIS
    0.22...
    >>> precision_score(y_true, y_pred, average='micro')  # doctest: +ELLIPSIS
    0.33...
    >>> precision_score(y_true, y_pred, average='weighted')
    ... # doctest: +ELLIPSIS
    0.22...
    >>> precision_score(y_true, y_pred, average=None)  # doctest: +ELLIPSIS
    array([ 0.66...,  0.        ,  0.        ])

    """
    p, _, _, _ = precision_recall_fscore_support(y_true, y_pred,
                                                 labels=labels,
                                                 pos_label=pos_label,
                                                 average=average)
    return p


def recall_score(y_true, y_pred, labels=None, pos_label=1, average='weighted'):
    """Compute the recall

    The recall is the ratio ``tp / (tp + fn)`` where ``tp`` is the number of
    true positives and ``fn`` the number of false negatives. The recall is
    intuitively the ability of the classifier to find all the positive samples.

    The best value is 1 and the worst value is 0.

    Parameters
    ----------
    y_true : array-like or list of labels or label indicator matrix
        Ground truth (correct) target values.

    y_pred : array-like or list of labels or label indicator matrix
        Estimated targets as returned by a classifier.

    labels : array
        Integer array of labels.

    pos_label : str or int, 1 by default
        If ``average`` is not ``None`` and the classification target is binary,
        only this class's scores will be returned.

    average : string, [None, 'micro', 'macro', 'samples', 'weighted' (default)]
        If ``None``, the scores for each class are returned. Otherwise,
        unless ``pos_label`` is given in binary classification, this
        determines the type of averaging performed on the data:

        ``'micro'``:
            Calculate metrics globally by counting the total true positives,
            false negatives and false positives.
        ``'macro'``:
            Calculate metrics for each label, and find their unweighted
            mean.  This does not take label imbalance into account.
        ``'weighted'``:
            Calculate metrics for each label, and find their average, weighted
            by support (the number of true instances for each label). This
            alters 'macro' to account for label imbalance; it can result in an
            F-score that is not between precision and recall.
        ``'samples'``:
            Calculate metrics for each instance, and find their average (only
            meaningful for multilabel classification where this differs from
            :func:`accuracy_score`).

    Returns
    -------
    recall : float (if average is not None) or array of float, shape =\
        [n_unique_labels]
        Recall of the positive class in binary classification or weighted
        average of the recall of each class for the multiclass task.

    Examples
    --------
    >>> from sklearn.metrics import recall_score
    >>> y_true = [0, 1, 2, 0, 1, 2]
    >>> y_pred = [0, 2, 1, 0, 0, 1]
    >>> recall_score(y_true, y_pred, average='macro')  # doctest: +ELLIPSIS
    0.33...
    >>> recall_score(y_true, y_pred, average='micro')  # doctest: +ELLIPSIS
    0.33...
    >>> recall_score(y_true, y_pred, average='weighted')  # doctest: +ELLIPSIS
    0.33...
    >>> recall_score(y_true, y_pred, average=None)
    array([ 1.,  0.,  0.])


    """
    _, r, _, _ = precision_recall_fscore_support(y_true, y_pred,
                                                 labels=labels,
                                                 pos_label=pos_label,
                                                 average=average)
    return r


@deprecated("Function zero_one_score has been renamed to "
            'accuracy_score'" and will be removed in release 0.15.")
def zero_one_score(y_true, y_pred):
    """Zero-one classification score (accuracy)

    Parameters
    ----------
    y_true : array-like, shape = n_samples
        Ground truth (correct) labels.

    y_pred : array-like, shape = n_samples
        Predicted labels, as returned by a classifier.

    Returns
    -------
    score : float
        Fraction of correct predictions in ``y_pred``. The best performance is
        1.

    """
    return accuracy_score(y_true, y_pred)


###############################################################################
# Multiclass utility function
###############################################################################
def classification_report(y_true, y_pred, labels=None, target_names=None):
    """Build a text report showing the main classification metrics

    Parameters
    ----------
    y_true : array-like or list of labels or label indicator matrix
        Ground truth (correct) target values.

    y_pred : array-like or list of labels or label indicator matrix
        Estimated targets as returned by a classifier.

    labels : array, shape = [n_labels]
        Optional list of label indices to include in the report.

    target_names : list of strings
        Optional display names matching the labels (same order).

    Returns
    -------
    report : string
        Text summary of the precision, recall, F1 score for each class.

    Examples
    --------
    >>> from sklearn.metrics import classification_report
    >>> y_true = [0, 1, 2, 2, 0]
    >>> y_pred = [0, 0, 2, 2, 0]
    >>> target_names = ['class 0', 'class 1', 'class 2']
    >>> print(classification_report(y_true, y_pred, target_names=target_names))
                 precision    recall  f1-score   support
    <BLANKLINE>
        class 0       0.67      1.00      0.80         2
        class 1       0.00      0.00      0.00         1
        class 2       1.00      1.00      1.00         2
    <BLANKLINE>
    avg / total       0.67      0.80      0.72         5
    <BLANKLINE>

    """

    if labels is None:
        labels = unique_labels(y_true, y_pred)
    else:
        labels = np.asarray(labels)

    last_line_heading = 'avg / total'

    if target_names is None:
        width = len(last_line_heading)
        target_names = ['{0}'.format(l) for l in labels]
    else:
        width = max(len(cn) for cn in target_names)
        width = max(width, len(last_line_heading))

    headers = ["precision", "recall", "f1-score", "support"]
    fmt = '%% %ds' % width  # first column: class name
    fmt += '  '
    fmt += ' '.join(['% 9s' for _ in headers])
    fmt += '\n'

    headers = [""] + headers
    report = fmt % tuple(headers)
    report += '\n'

    p, r, f1, s = precision_recall_fscore_support(y_true, y_pred,
                                                  labels=labels,
                                                  average=None)

    for i, label in enumerate(labels):
        values = [target_names[i]]
        for v in (p[i], r[i], f1[i]):
            values += ["{0:0.2f}".format(v)]
        values += ["{0}".format(s[i])]
        report += fmt % tuple(values)

    report += '\n'

    # compute averages
    values = [last_line_heading]
    for v in (np.average(p, weights=s),
              np.average(r, weights=s),
              np.average(f1, weights=s)):
        values += ["{0:0.2f}".format(v)]
    values += ['{0}'.format(np.sum(s))]
    report += fmt % tuple(values)
    return report


###############################################################################
# Multilabel loss function
###############################################################################
def hamming_loss(y_true, y_pred, classes=None):
    """Compute the average Hamming loss.

    The Hamming loss is the fraction of labels that are incorrectly predicted.

    Parameters
    ----------
    y_true : array-like or list of labels or label indicator matrix
        Ground truth (correct) labels.

    y_pred : array-like or list of labels or label indicator matrix
        Predicted labels, as returned by a classifier.

    classes : array, shape = [n_labels], optional
        Integer array of labels.

    Returns
    -------
    loss : float or int,
        Return the average Hamming loss between element of ``y_true`` and
        ``y_pred``.

    See Also
    --------
    accuracy_score, jaccard_similarity_score, zero_one_loss

    Notes
    -----
    In multiclass classification, the Hamming loss correspond to the Hamming
    distance between ``y_true`` and ``y_pred`` which is equivalent to the
    subset ``zero_one_loss`` function.

    In multilabel classification, the Hamming loss is different from the
    subset zero-one loss. The zero-one loss considers the entire set of labels
    for a given sample incorrect if it does entirely match the true set of
    labels. Hamming loss is more forgiving in that it penalizes the individual
    labels.

    The Hamming loss is upperbounded by the subset zero-one loss. When
    normalized over samples, the Hamming loss is always between 0 and 1.

    References
    ----------
    .. [1] Grigorios Tsoumakas, Ioannis Katakis. Multi-Label Classification:
           An Overview. International Journal of Data Warehousing & Mining,
           3(3), 1-13, July-September 2007.

    .. [2] `Wikipedia entry on the Hamming distance
           <http://en.wikipedia.org/wiki/Hamming_distance>`_

    Examples
    --------
    >>> from sklearn.metrics import hamming_loss
    >>> y_pred = [1, 2, 3, 4]
    >>> y_true = [2, 2, 3, 4]
    >>> hamming_loss(y_true, y_pred)
    0.25

    In the multilabel case with binary indicator format:

    >>> hamming_loss(np.array([[0.0, 1.0], [1.0, 1.0]]), np.zeros((2, 2)))
    0.75

    and with a list of labels format:

    >>> hamming_loss([(1, 2), (3, )], [(1, 2), tuple()])  # doctest: +ELLIPSIS
    0.166...

    """
    y_type, y_true, y_pred = _check_clf_targets(y_true, y_pred)

    if classes is None:
        classes = unique_labels(y_true, y_pred)
    else:
        classes = np.asarray(classes)

    if y_type == 'multilabel-indicator':
        return np.mean(y_true != y_pred)
    elif y_type == 'multilabel-sequences':
        loss = np.array([len(set(pred).symmetric_difference(true))
                         for pred, true in zip(y_pred, y_true)])

        return np.mean(loss) / np.size(classes)

    elif y_type in ["binary", "multiclass"]:
        return sp_hamming(y_true, y_pred)
    else:
        raise ValueError("{0} is not supported".format(y_type))


###############################################################################
# Regression loss functions
###############################################################################
def mean_absolute_error(y_true, y_pred):
    """Mean absolute error regression loss

    Parameters
    ----------
    y_true : array-like of shape = [n_samples] or [n_samples, n_outputs]
        Ground truth (correct) target values.

    y_pred : array-like of shape = [n_samples] or [n_samples, n_outputs]
        Estimated target values.

    Returns
    -------
    loss : float
        A positive floating point value (the best value is 0.0).

    Examples
    --------
    >>> from sklearn.metrics import mean_absolute_error
    >>> y_true = [3, -0.5, 2, 7]
    >>> y_pred = [2.5, 0.0, 2, 8]
    >>> mean_absolute_error(y_true, y_pred)
    0.5
    >>> y_true = [[0.5, 1], [-1, 1], [7, -6]]
    >>> y_pred = [[0, 2], [-1, 2], [8, -5]]
    >>> mean_absolute_error(y_true, y_pred)
    0.75

    """
    y_type, y_true, y_pred = _check_reg_targets(y_true, y_pred)
    return np.mean(np.abs(y_pred - y_true))


def mean_squared_error(y_true, y_pred):
    """Mean squared error regression loss

    Parameters
    ----------
    y_true : array-like of shape = [n_samples] or [n_samples, n_outputs]
        Ground truth (correct) target values.

    y_pred : array-like of shape = [n_samples] or [n_samples, n_outputs]
        Estimated target values.

    Returns
    -------
    loss : float
        A positive floating point value (the best value is 0.0).

    Examples
    --------
    >>> from sklearn.metrics import mean_squared_error
    >>> y_true = [3, -0.5, 2, 7]
    >>> y_pred = [2.5, 0.0, 2, 8]
    >>> mean_squared_error(y_true, y_pred)
    0.375
    >>> y_true = [[0.5, 1],[-1, 1],[7, -6]]
    >>> y_pred = [[0, 2],[-1, 2],[8, -5]]
    >>> mean_squared_error(y_true, y_pred)  # doctest: +ELLIPSIS
    0.708...

    """
    y_type, y_true, y_pred = _check_reg_targets(y_true, y_pred)
    return np.mean((y_pred - y_true) ** 2)


###############################################################################
# Regression score functions
###############################################################################
def explained_variance_score(y_true, y_pred):
    """Explained variance regression score function

    Best possible score is 1.0, lower values are worse.

    Parameters
    ----------
    y_true : array-like
        Ground truth (correct) target values.

    y_pred : array-like
        Estimated target values.

    Returns
    -------
    score : float
        The explained variance.

    Notes
    -----
    This is not a symmetric function.

    Examples
    --------
    >>> from sklearn.metrics import explained_variance_score
    >>> y_true = [3, -0.5, 2, 7]
    >>> y_pred = [2.5, 0.0, 2, 8]
    >>> explained_variance_score(y_true, y_pred)  # doctest: +ELLIPSIS
    0.957...

    """
    y_type, y_true, y_pred = _check_reg_targets(y_true, y_pred)

    if y_type != "continuous":
        raise ValueError("{0} is not supported".format(y_type))

    numerator = np.var(y_true - y_pred)
    denominator = np.var(y_true)
    if denominator == 0.0:
        if numerator == 0.0:
            return 1.0
        else:
            # arbitrary set to zero to avoid -inf scores, having a constant
            # y_true is not interesting for scoring a regression anyway
            return 0.0
    return 1 - numerator / denominator


def r2_score(y_true, y_pred):
    """R² (coefficient of determination) regression score function.

    Best possible score is 1.0, lower values are worse.

    Parameters
    ----------
    y_true : array-like of shape = [n_samples] or [n_samples, n_outputs]
        Ground truth (correct) target values.

    y_pred : array-like of shape = [n_samples] or [n_samples, n_outputs]
        Estimated target values.

    Returns
    -------
    z : float
        The R² score.

    Notes
    -----
    This is not a symmetric function.

    Unlike most other scores, R² score may be negative (it need not actually
    be the square of a quantity R).

    References
    ----------
    .. [1] `Wikipedia entry on the Coefficient of determination
            <http://en.wikipedia.org/wiki/Coefficient_of_determination>`_

    Examples
    --------
    >>> from sklearn.metrics import r2_score
    >>> y_true = [3, -0.5, 2, 7]
    >>> y_pred = [2.5, 0.0, 2, 8]
    >>> r2_score(y_true, y_pred)  # doctest: +ELLIPSIS
    0.948...
    >>> y_true = [[0.5, 1], [-1, 1], [7, -6]]
    >>> y_pred = [[0, 2], [-1, 2], [8, -5]]
    >>> r2_score(y_true, y_pred)  # doctest: +ELLIPSIS
    0.938...

    """
    y_type, y_true, y_pred = _check_reg_targets(y_true, y_pred)

    if len(y_true) == 1:
        raise ValueError("r2_score can only be computed given more than one"
                         " sample.")
    numerator = ((y_true - y_pred) ** 2).sum(dtype=np.float64)
    denominator = ((y_true - y_true.mean(axis=0)) ** 2).sum(dtype=np.float64)

    if denominator == 0.0:
        if numerator == 0.0:
            return 1.0
        else:
            # arbitrary set to zero to avoid -inf scores, having a constant
            # y_true is not interesting for scoring a regression anyway
            return 0.0

    return 1 - numerator / denominator


def log_loss(y_true, y_pred, eps=1e-15, normalize=True):
    """Log loss, aka logistic loss or cross-entropy loss.

    This is the loss function used in (multinomial) logistic regression
    and extensions of it such as neural networks, defined as the negative
    log-likelihood of the true labels given a probabilistic classifier's
    predictions. For a single sample with true label yt in {0,1} and
    estimated probability yp that yt = 1, the log loss is

        -log P(yt|yp) = -(yt log(yp) + (1 - yt) log(1 - yp))

    Parameters
    ----------
    y_true : array-like or list of labels or label indicator matrix
        Ground truth (correct) labels for n_samples samples.

    y_pred : array-like of float, shape = (n_samples, n_classes)
        Predicted probabilities, as returned by a classifier's
        predict_proba method.

    eps : float
        Log loss is undefined for p=0 or p=1, so probabilities are
        clipped to max(eps, min(1 - eps, p)).

    normalize : bool, optional (default=True)
        If true, return the mean loss per sample.
        Otherwise, return the total loss.

    Returns
    -------
    loss : float

    Examples
    --------
    >>> log_loss(["spam", "ham", "ham", "spam"],  # doctest: +ELLIPSIS
    ...          [[.1, .9], [.9, .1], [.8, .2], [.35, .65]])
    0.21616...

    References
    ----------
    C.M. Bishop (2006). Pattern Recognition and Machine Learning. Springer,
    p. 209.

    Notes
    -----
    The logarithm used is the natural logarithm (base-e).
    """
    lb = LabelBinarizer()
    T = lb.fit_transform(y_true)
    if T.shape[1] == 1:
        T = np.append(1 - T, T, axis=1)

    # Clip and renormalize
    Y = np.clip(y_pred, eps, 1 - eps)
    Y /= Y.sum(axis=1)[:, np.newaxis]

    loss = -(T * np.log(Y)).sum()
    return loss / T.shape[0] if normalize else loss<|MERGE_RESOLUTION|>--- conflicted
+++ resolved
@@ -630,92 +630,19 @@
         fps = np.r_[0, fps]
         thresholds = np.r_[thresholds[0] + 1, thresholds]
 
-<<<<<<< HEAD
-    if n_pos == 0:
-        warnings.warn("No positive samples in y_true, "
-                      "true positive value should be meaningless")
-        n_pos = np.nan
-    if n_neg == 0:
-        warnings.warn("No negative samples in y_true, "
-                      "false positive value should be meaningless")
-        n_neg = np.nan
-
-    thresholds = np.unique(y_score)
-    neg_value, pos_value = False, True
-
-    tpr = np.empty(thresholds.size, dtype=np.float)  # True positive rate
-    fpr = np.empty(thresholds.size, dtype=np.float)  # False positive rate
-
-    # Build tpr/fpr vector
-    current_pos_count = current_neg_count = sum_pos = sum_neg = idx = 0
-
-    signal = np.c_[y_score, y_true]
-    sorted_signal = signal[signal[:, 0].argsort(), :][::-1]
-    last_score = sorted_signal[0][0]
-    for score, value in sorted_signal:
-        if score == last_score:
-            if value == pos_value:
-                current_pos_count += 1
-            else:
-                current_neg_count += 1
-        else:
-            tpr[idx] = (sum_pos + current_pos_count) / n_pos
-            fpr[idx] = (sum_neg + current_neg_count) / n_neg
-            sum_pos += current_pos_count
-            sum_neg += current_neg_count
-            current_pos_count = 1 if value == pos_value else 0
-            current_neg_count = 1 if value == neg_value else 0
-            idx += 1
-            last_score = score
-=======
     if fps[-1] == 0:
         warnings.warn("No negative samples in y_true, "
                       "false positive value should be meaningless")
         fpr = np.repeat(np.nan, fps.shape)
->>>>>>> c9ba2c39
     else:
         fpr = fps / fps[-1]
 
-<<<<<<< HEAD
-    thresholds = thresholds[::-1]
-
-    if not (n_pos is np.nan or n_neg is np.nan):
-        # add (0,0) and (1, 1)
-        if not (fpr[0] == 0 and fpr[-1] == 1):
-            fpr = np.r_[0., fpr, 1.]
-            tpr = np.r_[0., tpr, 1.]
-            thresholds = np.r_[thresholds[0] + 1, thresholds,
-                               thresholds[-1] - 1]
-        elif not fpr[0] == 0:
-            fpr = np.r_[0., fpr]
-            tpr = np.r_[0., tpr]
-            thresholds = np.r_[thresholds[0] + 1, thresholds]
-        elif not fpr[-1] == 1:
-            fpr = np.r_[fpr, 1.]
-            tpr = np.r_[tpr, 1.]
-            thresholds = np.r_[thresholds, thresholds[-1] - 1]
-    elif fpr.shape[0] == 2:
-        # trivial decisions, add (0,0)
-        fpr = np.array([0.0, fpr[0], fpr[1]])
-        tpr = np.array([0.0, tpr[0], tpr[1]])
-        # trivial decisions, add (0,0) and (1,1)
-    elif fpr.shape[0] == 1:
-        fpr = np.array([0.0, fpr[0], 1.0])
-        tpr = np.array([0.0, tpr[0], 1.0])
-
-    if n_pos is np.nan:
-        tpr[0] = np.nan
-
-    if n_neg is np.nan:
-        fpr[0] = np.nan
-=======
     if tps[-1] == 0:
         warnings.warn("No positive samples in y_true, "
                       "true positive value should be meaningless")
         tpr = np.repeat(np.nan, tps.shape)
     else:
         tpr = tps / tps[-1]
->>>>>>> c9ba2c39
 
     return fpr, tpr, thresholds
 
